/*
 * Copyright 2024 Aurora Operations, Inc.
 *
 * Licensed under the Apache License, Version 2.0 (the "License");
 * you may not use this file except in compliance with the License.
 * You may obtain a copy of the License at
 *
 *     http://www.apache.org/licenses/LICENSE-2.0
 *
 * Unless required by applicable law or agreed to in writing, software
 * distributed under the License is distributed on an "AS IS" BASIS,
 * WITHOUT WARRANTIES OR CONDITIONS OF ANY KIND, either express or implied.
 * See the License for the specific language governing permissions and
 * limitations under the License.
 */

#pragma once

#include <stdint.h>
#include <unistd.h>

/** @file
 *
 * This file defines usefull macros for defining and declaring
 * object identifiers.
 */

/**
 * @brief The maximum number of elements supported in an object identifier.
 *
 * Object identifiers are represented as an array of integers.
 * This macro controls the size of the data structure used for
 * representing an object identifier. It needs to be increased
 * if longer OID needs to be supported by the library.
 *
 * @sa n20_asn1_object_identifier_t
 * @sa N20_ASN1_DEFINE_OID
 * @sa N20_ASN1_DECLARE_OID
 */
#define N20_ASN1_MAX_OID_ELEMENTS 10

/**
 * @brief Structure representing an object identifier.
 */
struct n20_asn1_object_identifier_s {
    /**
     * @brief Indicates the number of elements used.
     */
    uint32_t elem_count;
    /**
     * @brief The integer elements of the object identifier.
     */
    uint32_t elements[N20_ASN1_MAX_OID_ELEMENTS];
};

/**
 * @brief Alias for @ref n20_asn1_object_identifier_s
 */
typedef struct n20_asn1_object_identifier_s n20_asn1_object_identifier_t;

/**
 * @brief Helper for @ref N20_ASN1_DEFINE_OID.
 *
 * This macro is used by @ref N20_ASN1_DEFINE_OID to expand
 * the value of the object identifier.
 */
#define N20_ASN1_OBJECT_ID(...)                                             \
    {                                                                       \
        .elem_count = sizeof((uint32_t[]){__VA_ARGS__}) / sizeof(uint32_t), \
        .elements = {__VA_ARGS__},                                          \
    }

/**
 * @brief Defines an object identifier.
 *
 * Defines an object identifier with the given name. This is typically
 * used in the implementation part of a compilation unit, and it should
 * be complemented with corresponding invocation of @ref N20_ASN1_DECLARE_OID
 * in the header part to publish the symbol.
 *
 * ## Example
 *
 * @code{.c}
 * N20_ASN1_DEFINE_OID(OID_LOCALITY_NAME, 2, 5, 4, 7);
 * @endcode
 *
 * Expands to:
 *
 * @code{.c}
 * n20_asn1_object_identifier_t OID_LOCALITY_NAME = {
 *     .elem_count = 4,
 *     .elements = {2, 5, 4, 7},
 * };
 * @endcode
 *
 * @sa N20_ASN1_DECLARE_OID
 */
#define N20_ASN1_DEFINE_OID(name, ...) \
    n20_asn1_object_identifier_t name = N20_ASN1_OBJECT_ID(__VA_ARGS__)

/**
 * @brief Declares an objet identifier.
 *
 * ## Example
 *
 * @code{.c}
 * N20_ASN1_DECLARE_OID(OID_LOCALITY_NAME);
 * @endcode
 *
 * Expands to:
 *
 * @code{.c}
 * extern n20_asn1_object_identifier_t OID_LOCALITY_NAME;
 * @endcode
 *
 * @sa N20_ASN1_DEFINE_OID
 */
#define N20_ASN1_DECLARE_OID(name) extern n20_asn1_object_identifier_t name

/**
 * @defgroup n20_asn1_oids Object Identifiers
 * @brief Object identifiers known to libnat20.
 *
 * This group contains the object identifiers (OIDs) used in libnat20 for various cryptographic
 * algorithms, key types, and X.509 certificate extensions. These OIDs are defined according to
 * relevant standards and specifications.
 *
 * @{
 */

/**
 * @brief OID for RSA encryption.
 *
 * Represents the object identifier for RSA encryption as defined in PKCS #1.
 */
N20_ASN1_DECLARE_OID(OID_RSA_ENCRYPTION);

/**
 * @brief OID for SHA-256 with RSA encryption.
 *
 * Represents the object identifier for the SHA-256 hash algorithm combined with RSA encryption.
 */
N20_ASN1_DECLARE_OID(OID_SHA256_WITH_RSA_ENC);

/**
 * @brief OID for Ed25519.
 *
 * Represents the object identifier for the Ed25519 digital signature algorithm.
 */
N20_ASN1_DECLARE_OID(OID_ED25519);

/**
 * @brief OID for EC public key.
 *
 * Represents the object identifier for elliptic curve public keys.
 */
N20_ASN1_DECLARE_OID(OID_EC_PUBLIC_KEY);

/**
 * @brief OID for the SECP256R1 curve.
 *
 * Represents the object identifier for the SECP256R1 elliptic curve, also known as P-256.
 */
N20_ASN1_DECLARE_OID(OID_SECP256R1);

/**
 * @brief OID for the SECP384R1 curve.
 *
 * Represents the object identifier for the SECP384R1 elliptic curve, also known as P-384.
 */
N20_ASN1_DECLARE_OID(OID_SECP384R1);

/**
 * @brief OID for the SHA-224 hash algorithm.
 *
 * Represents the object identifier for the SHA-224 cryptographic hash function.
 */
N20_ASN1_DECLARE_OID(OID_SHA224);

/**
 * @brief OID for the SHA-256 hash algorithm.
 *
 * Represents the object identifier for the SHA-256 cryptographic hash function.
 */
N20_ASN1_DECLARE_OID(OID_SHA256);

/**
 * @brief OID for the SHA-384 hash algorithm.
 *
 * Represents the object identifier for the SHA-384 cryptographic hash function.
 */
N20_ASN1_DECLARE_OID(OID_SHA384);

/**
 * @brief OID for the SHA-512 hash algorithm.
 *
 * Represents the object identifier for the SHA-512 cryptographic hash function.
 */
N20_ASN1_DECLARE_OID(OID_SHA512);

/**
 * @brief OID for ECDSA with SHA-224.
 *
 * Represents the object identifier for the ECDSA digital signature algorithm using SHA-224.
 */
N20_ASN1_DECLARE_OID(OID_ECDSA_WITH_SHA224);

/**
 * @brief OID for ECDSA with SHA-256.
 *
 * Represents the object identifier for the ECDSA digital signature algorithm using SHA-256.
 */
N20_ASN1_DECLARE_OID(OID_ECDSA_WITH_SHA256);

/**
 * @brief OID for ECDSA with SHA-384.
 *
 * Represents the object identifier for the ECDSA digital signature algorithm using SHA-384.
 */
N20_ASN1_DECLARE_OID(OID_ECDSA_WITH_SHA384);

/**
 * @brief OID for ECDSA with SHA-512.
 *
 * Represents the object identifier for the ECDSA digital signature algorithm using SHA-512.
 */
N20_ASN1_DECLARE_OID(OID_ECDSA_WITH_SHA512);

/**
 * @brief OID for the locality name attribute.
 *
 * Represents the object identifier for the locality name attribute in X.509 certificates.
 */
N20_ASN1_DECLARE_OID(OID_LOCALITY_NAME);

/**
 * @brief OID for the country name attribute.
 *
 * Represents the object identifier for the country name attribute in X.509 certificates.
 */
N20_ASN1_DECLARE_OID(OID_COUNTRY_NAME);

/**
 * @brief OID for the state or province name attribute.
 *
 * Represents the object identifier for the state or province name attribute in X.509 certificates.
 */
N20_ASN1_DECLARE_OID(OID_STATE_OR_PROVINCE_NAME);

/**
 * @brief OID for the organization name attribute.
 *
 * Represents the object identifier for the organization name attribute in X.509 certificates.
 */
N20_ASN1_DECLARE_OID(OID_ORGANIZATION_NAME);

/**
 * @brief OID for the organizational unit name attribute.
 *
 * Represents the object identifier for the organizational unit name attribute in X.509
 * certificates.
 */
N20_ASN1_DECLARE_OID(OID_ORGANIZATION_UNIT_NAME);

/**
 * @brief OID for the common name attribute.
 *
 * Represents the object identifier for the common name attribute in X.509 certificates.
 */
N20_ASN1_DECLARE_OID(OID_COMMON_NAME);

/**
<<<<<<< HEAD
=======
 * @brief OID for the serial number attribute.
 *
 * Represents the object identifier for the serial number attribute in X.509 certificates.
 */
N20_ASN1_DECLARE_OID(OID_SERIAL_NUMBER);

/**
>>>>>>> 06774c02
 * @brief OID for the basic constraints extension.
 *
 * Represents the object identifier for the basic constraints extension in X.509 certificates.
 */
N20_ASN1_DECLARE_OID(OID_BASIC_CONSTRAINTS);

/**
 * @brief OID for the key usage extension.
 *
 * Represents the object identifier for the key usage extension in X.509 certificates.
 */
N20_ASN1_DECLARE_OID(OID_KEY_USAGE);

/**
 * @brief OID for the Open DICE input extension.
 *
 * Represents the object identifier for the Open DICE input extension.
 */
N20_ASN1_DECLARE_OID(OID_OPEN_DICE_INPUT);

/**
 * @brief OID for the TCG DICE TCB info extension.
 *
 * Represents the object identifier for the Trusted Computing Group (TCG) DICE TCB info extension.
 */
N20_ASN1_DECLARE_OID(OID_TCG_DICE_TCB_INFO);

/**
 * @brief OID for the TCG DICE multi-TCB info extension.
 *
 * Represents the object identifier for the Trusted Computing Group (TCG) DICE multi-TCB info
 * extension.
 */
N20_ASN1_DECLARE_OID(OID_TCG_DICE_MULTI_TCB_INFO);

/**
 * @brief OID for the TCG DICE UEID extension.
 *
 * Represents the object identifier for the Trusted Computing Group (TCG) DICE Unique Endpoint
 * Identifier (UEID) extension.
 */
N20_ASN1_DECLARE_OID(OID_TCG_DICE_UEID);

/**
 * @brief OID for the TCG DICE TCB freshness extension.
 *
 * Represents the object identifier for the Trusted Computing Group (TCG) DICE TCB freshness
 * extension.
 */
N20_ASN1_DECLARE_OID(OID_TCG_DICE_TCB_FRESHNESS);

/** @} */ /* End of n20_asn1_oids group */<|MERGE_RESOLUTION|>--- conflicted
+++ resolved
@@ -270,8 +270,6 @@
 N20_ASN1_DECLARE_OID(OID_COMMON_NAME);
 
 /**
-<<<<<<< HEAD
-=======
  * @brief OID for the serial number attribute.
  *
  * Represents the object identifier for the serial number attribute in X.509 certificates.
@@ -279,7 +277,6 @@
 N20_ASN1_DECLARE_OID(OID_SERIAL_NUMBER);
 
 /**
->>>>>>> 06774c02
  * @brief OID for the basic constraints extension.
  *
  * Represents the object identifier for the basic constraints extension in X.509 certificates.
