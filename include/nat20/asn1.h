/*
 * Copyright 2024 Aurora Operations, Inc.
 *
 * Licensed under the Apache License, Version 2.0 (the "License");
 * you may not use this file except in compliance with the License.
 * You may obtain a copy of the License at
 *
 *     http://www.apache.org/licenses/LICENSE-2.0
 *
 * Unless required by applicable law or agreed to in writing, software
 * distributed under the License is distributed on an "AS IS" BASIS,
 * WITHOUT WARRANTIES OR CONDITIONS OF ANY KIND, either express or implied.
 * See the License for the specific language governing permissions and
 * limitations under the License.
 */

#pragma once

#include <nat20/oid.h>
#include <stdbool.h>
#include <stdint.h>
#include <unistd.h>

/** @file */

/**
 * @defgroup n20_asn1_classes ASN.1 Classes
 *
 * ASN1 class definitions.
 * @{
 */

/**
 * @brief The universal class.
 *
 * Indicates that the tag in the corresponding ASN.1 header
 * has a global meaning as defined in X.208.
 * @sa n20_asn1_universal_tags
 */
#define N20_ASN1_CLASS_UNIVERSAL 0
/**
 * @brief The application class.
 *
 * Indicates that the tag in the corresponding ASN.1 header
 * is application specific.
 */
#define N20_ASN1_CLASS_APPLICATION 1
/**
 * @brief The context specific class.
 *
 * Indicates that the tag in the corresponding ASN.1 header
 * is context specific.
 * @sa n20_asn1_universal_tags
 */
#define N20_ASN1_CLASS_CONTEXT_SPECIFIC 2
/**
 * @brief The private class.
 *
 * Indicates that the tag in the corresponding ASN.1 header
 * is private.
 * @sa n20_asn1_universal_tags
 */
#define N20_ASN1_CLASS_PRIVATE 3

/** @} */

/**
 * @defgroup n20_asn1_universal_tags ASN.1 Universal Tags
 *
 * A subset of the universal type tags as defined in X.208
 * @{
 */

/**
 * @brief The boolean type.
 *
 * X.690 specifies that booleans are encoded as single
 * byte that represents FALSE if 0 and TRUE otherwise.
 *
 * However, DER requires TRUE to be encoded as 0xFF.
 */
#define N20_ASN1_TAG_BOOLEAN 0x1
/**
 * @brief The integer type.
 *
 * Integers are signed and encoded using two's complement
 * representation, and DER requires that the least number of
 * bytes is used to express all significant bits.
 * Care must be taken that the most significant bit correctly
 * expresses the sign. E.g. `128` must be expressed as `0x00 0x80`
 * because without the leading zeroes `0x80` would be interpreted as
 * `-128`.
 */
#define N20_ASN1_TAG_INTEGER 0x2
/**
 * @brief The bitstring type.
 *
 * A bit string encodes a sequence of bits. The first byte in a
 * bitstring indicates the number of unused bits in the last byte
 * in the bit string. The remaining bytes hold the bit string.
 * The bit with the index `n` can be accessed as
 *
 * @code{.c}
 * (bits[n / 8] >> (7 - (n % 8))) & 0x1
 * @endcode
 */
#define N20_ASN1_TAG_BIT_STRING 0x3
/**
 * @brief The octet string type.
 *
 * The OctetString is a string of octets. Which may be
 * constructed of multiple substrings.
 *
 * DER does not allow substring, only primitive
 * encoding is allowed.
 */
#define N20_ASN1_TAG_OCTET_STRING 0x4
/**
 * @brief The NULL type.
 *
 * The NULL type has no content. It only consists of the ASN.1
 * header with a length fields: of zero: `0x05 0x00`.
 */
#define N20_ASN1_TAG_NULL 0x5
/**
 * @brief The object identifier type.
 *
 * An object identifier is a sequence of integers.
 * The first two integers i0 and i1 are encoded in a single
 * byte as such: `40 * i0 + i1`. Each subsequent integer
 * is encoded using base 128 encoding.
 * @sa @ref n20_asn1_base128_int
 */
#define N20_ASN1_TAG_OBJECT_IDENTIFIER 0x6
/**
 * @brief The sequence type.
 *
 * A sequence is an ordered collection of zero or more
 * elements.
 *
 * The ASN.1 definition language
 * distinguishes between `SEQUENCE` and `SEQUENCE OF`
 * The former can hold one or more elements of differing
 * types. The latter may hold zero or more elements of
 * a specific type. This distinction is lost in the
 * encoded format though.
 */
#define N20_ASN1_TAG_SEQUENCE 0x10
/**
 * @brief The set type.
 *
 * A set is an unordered collection of zero or more
 * elements.
 *
 * The ASN.1 definition language
 * distinguishes between `SET` and `SET OF`
 * The former can hold one or more elements of differing
 * types. The latter may hold zero or more elements of
 * a specific type. This distinction is lost in the
 * encoded format though.
 */
#define N20_ASN1_TAG_SET 0x11
/**
 * @brief The printable string type.
 *
 * A PrintableString is an string of printable characters
 * from a limited set of characters.
 */
#define N20_ASN1_TAG_PRINTABLE_STRING 0x13
/**
 * @brief The UTC time type.
 *
 * The content of a UTCTime object is encoded as a string of
 * the form `YYMMDDhhmm[ss]<TZ>` where
 * - YY is the lowest two digits of the calendar year,
 * - MM is the calendar month in the inclusive range [1 .. 12],
 * - DD is the calendar day starting with 1,
 * - hh is the hour of the day [0 .. 23],
 * - mm is the minute of the hour [0 .. 60],
 * - ss is optional and denotes the second of the minute [0 .. 60],
 * - <TZ> is the timezone specifier, where a literal `Z` denotes UTC
 *   and `[+-]hhmm` indicates the offset form UTC in hours (`hh`) and
 *   minutes (`mm`) such that the time denoted by the string can be
 *   converted to UTC by subtracting the given offset.
 *
 * The fact that only two digits of the year are expressed leads
 * ambiguity. RFC5280 Section 4.1.2.5.1 disambiguates this by defining
 * all values greater or equal than 50 to be interpreted as 19YY and
 * all values less than 50 as 20YY when used in the validity date of
 * an X509 certificate.
 */
#define N20_ASN1_TAG_UTC_TIME 0x17
/**
 * @brief The GeneralizeTime type.
 *
 * The GeneralizedTime type is similar to the UTCTime
 * (see @ref N20_ASN1_TAG_UTC_TIME). However, it removes the ambiguity
 * by using 4 digits for the year field. And adds more
 * precision by adding optional fractional seconds.
 *
 * RFC 5280 4.1.2.5.2 restricts the use of GeneralizedTime
 * in X509 certificates using the following rules:
 * - The time is always UTC so the time zone specifier is
 *   always a literal `Z`.
 * - fractional seconds are not allowed.
 * - minutes and seconds are not optional.
 *
 * Thus GeneralizedTime string in the context of X509
 * is always of the form `YYYYMMDDhhmmssZ`.
 */
#define N20_ASN1_TAG_GENERALIZED_TIME 0x18

/** @} */

#ifdef __cplusplus
extern "C" {
#endif

/**
<<<<<<< HEAD
 * @brief Represents an ASN.1 class.
=======
 * @brief Represents the ASN.1 class of an object.
 *
 * This type shall take one of values in @ref n20_asn1_classes.
>>>>>>> ff40a132
 */
typedef uint8_t n20_asn1_class_t;

/**
 * @brief Represents an stream buffer for rendering ASN.1 artifacts.
 *
 * A `n20_asn1_stream` is used to render ASN.1 artifacts by writing
 * ASN.1 structures to it in reverse order. It can also be used to
 * compute the size of a rendered artifact without actually
 * writing it to a buffer by initializing the buffer with NULL.
 *
 * Writing ASN.1 in reverse has the benefit, that the sizes of
 * each field is known when rendering the corresponding header
 * with no further adjustment required to adhere to DER.
 */
typedef struct n20_asn1_stream_s {
    /**
     * @brief Points to the beginning of the underlying buffer.
     *
     * This may be NULL.
     */
    uint8_t *begin;
    /**
     * @brief The size of the underlying buffer.
     *
     * This is effectively ignored if @ref begin is NULL.
     */
    size_t size;
    /**
     * @brief Pos indicates the write position in bytes.
     *
     * This is initialized with `0` and incremented with
     * each byte written. The actual write position within
     * the buffer is computed as @ref begin + @ref size - @ref pos.
     */
    size_t pos;
    /**
     * @brief Indicates if the stream data is inconsistent.
     *
     * If @ref begin is NULL or if @ref pos became greater
     * than @ref size or if an overflow occurred while
     * incrementing @ref pos, @ref bad will be `true`.
     *
     * If @ref bad is `true`, @ref begin will not be
     * dereferenced but subsequent writes will still update
     * @ref pos.
     *
     * Note: NOT @ref bad implies NOT @ref overflow.
     *
     * @sa n20_asn1_stream_is_data_good
     */
    bool bad;
    /**
     * @brief Indicates that an overflow occurred while incrementing @ref pos.
     *
     * If an overflow occurred while incrementing @ref pos,
     * @ref overflow is set to `true`.
     *
     * Note: @ref overflow implies @ref bad.
     *
     * @sa n20_asn1_stream_is_data_written_good
     */
    bool overflow;
} n20_asn1_stream_t;

/**
 * @brief Initialize an @ref n20_asn1_stream_t structure.
 *
 * Initializes a structure of @ref n20_asn1_stream_t.
 * It is safe to call this function with `buffer == NULL`.
 * In this case the `buffer_size` parameter is effectively ignored
 * and the stream will merely count the bytes written
 * to it, which can be used for calculating a buffer size hint.
 * If `buffer` is given it must point to a buffer of at least
 * `buffer_size` bytes, or an out of bounds write will occur.
 *
 * ## Ownership and life time
 *
 * The initialized stream does not take ownership of the provided
 * buffer and the buffer must outlive the stream object.
 *
 * Calling this function with `s == NULL` is safe but a noop.
 *
 * @param s A pointer to the to be initialized @ref n20_asn1_stream_t structure.
 * @param buffer A pointer to the target stream buffer or NULL.
 * @param buffer_size Size of `buffer` in bytes.
 */
extern void n20_asn1_stream_init(n20_asn1_stream_t *s, uint8_t *buffer, size_t buffer_size);

/**
 * @brief Check if the stream is good.
 *
 * The stream is considered good if all bytes
 * written to it where stored in the underlying stream
 * buffer. If `true` is returned it implies that
 * @ref n20_asn1_stream_data returns a pointer that can
 * be safely dereferenced.
 * If `true` is returned it implies @ref n20_asn1_stream_is_data_written_good
 * must return `true`.
 *
 * @param s the pointer to the stream that is to be queried.
 * @return true if the stream is good.
 */
extern bool n20_asn1_stream_is_data_good(n20_asn1_stream_t const *s);

/**
 * @brief Check if the stream write counter did not overflow.
 *
 * The stream successfully counted all the bytes written to it
 * even if not all bytes where stored in the underlying buffer.
 * If `true` is returned @ref n20_asn1_stream_data_written returns
 * a reliable result. No inference can be made about the stream
 * data. If `false` is returned it implies that @ref n20_stream_is_data_good
 * must also return `false`.
 *
 * @param s the pointer to the stream that is to be queried.
 * @return bool true if the stream write counter did not overflow.
 */
extern bool n20_asn1_stream_is_data_written_good(n20_asn1_stream_t const *s);

/**
 * @brief Query the number of bytes written to the stream.
 *
 * This function always returns the correct amount of data
 * if @ref n20_asn1_stream_is_data_written_good is true
 * even if @ref n20_asn1_stream_is_data_good is not.
 * The latter indicates that the stream ran out of buffer,
 * however, this function can still be used to gauge the
 * buffer size required for the asn1 formatting operation.
 *
 * @param s the pointer to the stream that is to be queried.
 * @return size_t number of bytes written to the stream.
 */
extern size_t n20_asn1_stream_data_written(n20_asn1_stream_t const *s);

/**
 * @brief Points to the current stream position.
 *
 * The stream is always written from the end of the buffer.
 * This means that the returned pointer points always to the
 * beginning of the written section. If no data has been written
 * this points past the end of the buffer.
 *
 * IMPORTANT it is only safe to dereference the returned pointer if
 * @ref n20_asn1_stream_is_data_good returns `true`. Also the access must be
 * within the range [p, p + @ref n20_asn1_stream_data_written) where p is the
 * return value of this function.
 *
 * @param s the pointer to the stream that is to be queried.
 * @return pointer to the beginning of the written buffer.
 */
extern uint8_t const *n20_asn1_stream_data(n20_asn1_stream_t const *s);

/**
 * @brief Write a buffer to the front of the stream buffer.
 *
 * The asn1 stream is always written in reverse. This means that
 * prepending is the only way to write to the stream buffer.
 * The buffer's write position is moved by `-src_len`
 * unconditionally. If the stream is good and the new position
 * points inside of the underlying buffer, the entire source
 * buffer @ref src is copied into the stream buffer. Otherwise,
 * nothing is copied and the stream is marked as bad.
 * A bad stream can still be written to, but it will only record
 * the number of bytes written without storing any data.
 *
 * If @ref src_len is exceedingly large such that the the write position
 * would wrapp and point within the writable buffer region, the
 * stream will remain bad but in addition the overflow flag will be
 * raised on the stream indicating that even @ref n20_asn1_stream_data_written
 * is no longer reliable. This condition can be queried using
 * @ref n20_asn1_stream_is_data_written_good.
 *
 * @param s The stream that is to be updated.
 * @param src The source buffer that is to be written to the stream.
 * @param src_len The size of the source buffer in bytes.
 * @sa n20_asn1_stream_data_written
 * @sa n20_asn1_stream_is_data_written_good
 */
extern void n20_asn1_stream_prepend(n20_asn1_stream_t *s, uint8_t const *src, size_t src_len);

/**
 * @brief Convenience function to write a single byte to the stream.
 *
 * This convenience function prepends a single byte to the stream.
 * It is useful for writing literals that are not already stored in
 * a memory address that can be referred to with a pointer.
 *
 * The function call
 * @code{.c}
 * n20_asn1_stream_put(s, 3)
 * @endcode
 * is equivalent to
 * @code{.c}
 * uint8_t c = 3
 * n20_asn1_stream_prepend(s, &c, 1)
 * @endcode
 *
 * @param s The stream that is to be updated.
 * @param c The byte that is to be written.
 * @sa n20_asn1_stream_prepend
 */
extern void n20_asn1_stream_put(n20_asn1_stream_t *s, uint8_t c);

/**
 * @brief Write a base 128 integer to the given stream.
 *
 * A base 128 integer is always positive. The encoding
 * uses the msb of every byte to indicate whether more bytes
 * follow. The final byte has the msb cleared; it holds
 * the 7 least significant bits of the integer.
 * This function follows distinguished encoding rules (DER)
 * in that it uses the least number of bytes to encode
 * the given integer.
 *
 * This integer encoding is used for encoding long form
 * tags in the ASN1.1 header and also in the encoding of
 * object identifiers.
 *
 * @param s The stream that is to be updated.
 * @param n The integer to be written.
 */
extern void n20_asn1_base128_int(n20_asn1_stream_t *s, uint64_t n);

/**
 * @brief Write an ASN.1 header to the given stream.
 *
 * The first byte of the ASN.1 header consists of the following
 * bits form most to least significant
 *
 * `ccCttttt`
 *
 * Where:
 * - `c` denotes the ASN.1 class (see @ref n20_asn1_classes)
 * - `C` denotes whether the type is constructed (`1`) or primitive (`0`)
 * - `t` holds the tag (see @ref n20_asn1_universal_tags). If the tag is greater than
 *       30, all `t` bits are set to `1` and the tag is encoded in
 *       subsequent bytes using base 128 encoding (see @ref n20_asn1_base128_int).
 *
 * The header and conditional tag bytes are followed by the length field.
 * If the length of the structure is less than or equal to 127, the length
 * is encoded in a single byte as a positive integer with the msb set to
 * `0`. If the length is grater than 127, the first byte of the length
 * field indicates the size of the length field in bytes in the lower
 * seven bits with the msb set to `1`. Subsequent bytes hold the length
 * in big endian order. DER requires that the least number of bytes is
 * used to represent the length.
 *
 * ## Example
 *
 * Remember that the stream is written in reverse. This means that a header
 * is written after the content of the structure. This makes it very easy
 * to determine the length of the structure and the length of the length
 * field. A typical usage pattern of this function is as follows:
 *
 * @code{.c}
 * size_t mark = n20_asn1_stream_data_written(s);
 * // Write structure content here.
 * n20_asn1_header(s,
 *             N20_ASN1_CLASS_UNIVERSAL,
 *             1, // constructed
 *             N20_ASN1_TAG_SEQUENCE,
 *             n20_asn1_stream_data_written(s) - mark);
 * @endcode
 *
 * @param s The stream that is to be updated.
 * @param class_ One of @ref n20_asn1_classes.
 * @param constructed `true` if the structure is constructed, `false` for
 *                    primitive.
 * @param tag The tag.
 * @param len The length of the content of the structure started by this
 *            header.
 */
extern void n20_asn1_header(
    n20_asn1_stream_t *s, n20_asn1_class_t class_, bool constructed, uint32_t tag, size_t len);

/**
 * @brief Write an ASN1 NULL to the given stream.
 *
 * @param s The stream that is to be updated.
 * @sa N20_ASN1_TAG_NULL
 * @sa N20_ASN1_CLASS_UNIVERSAL
 */
extern void n20_asn1_null(n20_asn1_stream_t *const s);

/**
 * @brief Convenience function to write a context specific implicitly tagged ASN1 NULL to the given
 * stream.
 *
 * @param s The stream that is to be updated.
 * @param tag The tag to use.
 * @sa N20_ASN1_CLASS_CONTEXT_SPECIFIC
 */
extern void n20_asn1_null_implicitly_tagged(n20_asn1_stream_t *const s, uint32_t tag);

/**
 * @brief Write an object identifier complete with ASN.1 header to the given stream.
 *
 * If the @ref oid parameter is NULL this function behaves like
 * @ref n20_asn1_null.
 *
 * If `oid->element_count` is initialized to a value greater than
 * @ref N20_ASN1_MAX_OID_ELEMENTS this function behaves like
 * @ref n20_asn1_null.
 *
 * @param s The stream that is to be updated.
 * @param oid The object identifier to be written to the stream.
 * @sa n20_asn1_object_identifier_t
 * @sa N20_ASN1_TAG_OBJECT_IDENTIFIER
 * @sa N20_ASN1_CLASS_UNIVERSAL
 */
extern void n20_asn1_object_identifier(n20_asn1_stream_t *s,
                                       n20_asn1_object_identifier_t const *oid);

/**
 * @brief Convenience function to write a context specific implicitly tagged object identifier
 * complete with ASN.1 header to the given stream.
 *
 * Behaves similarly to @ref n20_asn1_object_identifier, but replaces the universal class and tag
 * with @ref N20_ASN1_CLASS_CONTEXT_SPECIFIC and the passed in tag.
 *
 * @param s The stream that is to be updated.
 * @param tag The tag to use.
 * @param oid The object identifier to be written to the stream.
 * @sa n20_asn1_object_identifier_t
 * @sa N20_ASN1_CLASS_CONTEXT_SPECIFIC
 */
extern void n20_asn1_object_identifier_implicitly_tagged(n20_asn1_stream_t *const s,
                                                         uint32_t tag,
                                                         n20_asn1_object_identifier_t const *oid);

/**
 * @brief Convenience function to write a context specific explicitly tagged object identifier
 * complete with ASN.1 header to the given stream.
 *
 * Behaves similarly to @ref n20_asn1_object_identifier, but places an explicit TLV (with @ref
 * N20_ASN1_CLASS_CONTEXT_SPECIFIC and the passed in tag.) before the encoded identifier.
 *
 * @param s The stream that is to be updated.
 * @param tag The tag to use.
 * @param oid The object identifier to be written to the stream.
 * @sa n20_asn1_object_identifier_t
 * @sa N20_ASN1_CLASS_CONTEXT_SPECIFIC
 */
extern void n20_asn1_object_identifier_explicitly_tagged(n20_asn1_stream_t *const s,
                                                         uint32_t tag,
                                                         n20_asn1_object_identifier_t const *oid);

/**
 * @brief Represents an integer to be encoded.
 */
typedef struct n20_asn1_interger_s {
    /**
     * @brief The buffer holding the integer.
     */
    uint8_t const *n;
    /**
     * @brief The size of the buffer in bytes.
     */
    size_t length;
    /**
     * @brief Indicates if the byteorder of the integer in the given buffer.
     */
    bool little_endian;
    /**
     * @brief If `true` the buffer is interpreted as signed 2-complement integer.
     */
    bool two_complement;
} n20_asn1_interger_t;

/**
 * @brief Write an integer complete with ASN.1 header to the given stream.
 *
 * The function expects a buffer `integer->n` of length `integer->length` bytes which
 * it will interpret as integer according to the parameters `integer->little_endian`
 * and `integer->two_complement`. It will format an ASN1 INTEGER into the stream using
 * DER, i.e., leading zero bytes (unsigned) or bytes that have all bits set
 * according to the sign byte (2-complement) are stripped or padded as appropriate.
 *
 * If `integer` or `integer->n` are NULL, this function behaves like @ref n20_asn1_null.
 *
 * @param s The stream that is to be updated.
 * @param integer The integer to encode.
 * @sa n20_asn1_interger_t
 * @sa N20_ASN1_TAG_INTEGER
 * @sa N20_ASN1_CLASS_UNIVERSAL
 */
extern void n20_asn1_integer(n20_asn1_stream_t *s, n20_asn1_interger_t const *integer);

/**
 * @brief Convenience function to write a context specific implicitly tagged integer complete with
 * ASN.1 header to the given stream.
 *
 * Behaves similarly to @ref n20_asn1_integer, but replaces the universal class and tag
 * with @ref N20_ASN1_CLASS_CONTEXT_SPECIFIC and the passed in tag.
 *
 * If `integer` or `integer->n` are NULL, this function behaves like @ref n20_asn1_null.
 *
 * @param s The stream that is to be updated.
 * @param tag The tag to use.
 * @param integer The integer to encode.
 * @sa n20_asn1_interger_t
 * @sa N20_ASN1_CLASS_CONTEXT_SPECIFIC
 */
extern void n20_asn1_integer_implicitly_tagged(n20_asn1_stream_t *s,
                                               uint32_t tag,
                                               n20_asn1_interger_t const *integer);

/**
 * @brief Convenience function to write a context specific explicitly tagged integer complete with
 * ASN.1 header to the given stream.
 *
 * Behaves similarly to @ref n20_asn1_integer, but places an explicit TLV (with @ref
 * N20_ASN1_CLASS_CONTEXT_SPECIFIC and the passed in tag.) before the encoded integer.
 *
 * @param s The stream that is to be updated.
 * @param tag The tag to use.
 * @param integer The integer to encode.
 * @sa n20_asn1_interger_t
 * @sa N20_ASN1_CLASS_CONTEXT_SPECIFIC
 */
extern void n20_asn1_integer_explicitly_tagged(n20_asn1_stream_t *s,
                                               uint32_t tag,
                                               n20_asn1_interger_t const *integer);

/**
 * @brief Convenience function to write an unsigned C integer as ASN.1 INTEGER.
 *
 * This function uses @ref n20_asn1_integer to write the given
 * integer to the stream. The endianess is determined to be the
 * host endianess and the `two_complement` parameter is set to false.
 * It is generally okay to promote shorter types as the
 * DER will cause the final formatting result to be as short as
 * possible.
 *
 * @param s The stream that is to be updated.
 * @param n An unsigned integer.
 * @sa N20_ASN1_TAG_INTEGER
 * @sa N20_ASN1_CLASS_UNIVERSAL
 */
extern void n20_asn1_uint64(n20_asn1_stream_t *s, uint64_t n);

/**
 * @brief Convenience function to write a context specific implicitly tagged unsigned C integer as
 * ASN.1 INTEGER.
 *
 * Behaves similarly to @ref n20_asn1_uint64, but replaces the universal class and tag
 * with @ref N20_ASN1_CLASS_CONTEXT_SPECIFIC and the passed in tag.
 *
 * @param s The stream that is to be updated.
 * @param tag The tag to use.
 * @param n An unsigned integer.
 * @sa N20_ASN1_CLASS_CONTEXT_SPECIFIC
 */
extern void n20_asn1_uint64_implicitly_tagged(n20_asn1_stream_t *const s,
                                              uint32_t tag,
                                              uint64_t const n);

/**
 * @brief Convenience function to write a context specific explicitly tagged unsigned C integer as
 * ASN.1 INTEGER.
 *
 * Behaves similarly to @ref n20_asn1_uint64, but places an explicit TLV (with @ref
 * N20_ASN1_CLASS_CONTEXT_SPECIFIC and the passed in tag.) before the encoded unsigned integer.
 *
 * @param s The stream that is to be updated.
 * @param tag The tag to use.
 * @param n An unsigned integer.
 * @sa N20_ASN1_CLASS_CONTEXT_SPECIFIC
 */
extern void n20_asn1_uint64_explicitly_tagged(n20_asn1_stream_t *const s,
                                              uint32_t tag,
                                              uint64_t const n);

/**
 * @brief Convenience function to write a signed C integer as ASN.1 INTEGER.
 *
 * This function uses @ref n20_asn1_integer to write the given
 * integer to the stream. The endianess is determined to be the
 * host endianess and the `two_complement` parameter is set to true.
 * It is generally okay to promote shorter types as the
 * DER will cause the final formatting result to be as short as
 * possible.
 *
 * @param s The stream that is to be updated.
 * @param n A signed integer.
 * @sa N20_ASN1_TAG_INTEGER
 * @sa N20_ASN1_CLASS_UNIVERSAL
 */
extern void n20_asn1_int64(n20_asn1_stream_t *s, int64_t n);

/**
 * @brief Convenience function to write a context specific implicitly tagged signed C integer as
 * ASN.1 INTEGER.
 *
 * Behaves similarly to @ref n20_asn1_int64, but replaces the universal class and tag
 * with @ref N20_ASN1_CLASS_CONTEXT_SPECIFIC and the passed in tag.
 *
 * @param s The stream that is to be updated.
 * @param tag The tag to use.
 * @param n A signed integer.
 * @sa N20_ASN1_CLASS_CONTEXT_SPECIFIC
 */
extern void n20_asn1_int64_implicitly_tagged(n20_asn1_stream_t *const s,
                                             uint32_t tag,
                                             int64_t const n);

/**
 * @brief Convenience function to write a context specific explicitly tagged signed C integer as
 * ASN.1 INTEGER.
 *
 * Behaves similarly to @ref n20_asn1_int64, but places an explicit TLV (with @ref
 * N20_ASN1_CLASS_CONTEXT_SPECIFIC and the passed in tag.) before the encoded signed integer.
 *
 * @param s The stream that is to be updated.
 * @param tag The tag to use.
 * @param n A signed integer.
 * @sa N20_ASN1_CLASS_CONTEXT_SPECIFIC
 */
extern void n20_asn1_int64_explicitly_tagged(n20_asn1_stream_t *const s,
                                             uint32_t tag,
                                             int64_t const n);

/**
 * @brief Represents a bitstring to be encoded.
 *
 * The length of the bitstring is given in bits where `bits` may not
 * be a multiple of 8. This means that buffer must be at least `ceil(bits/8)`
 * octets in size. The layout is such that the first bit in the string
 * can be found at the most significant bit of the byte at offset 0 in
 * the buffer. The last bit in the string can be found in the least
 * significant used bit in the byte at offset `bits/8`. The remaining
 * bits are to be set to zero as for DER.
 */
typedef struct n20_asn1_bitstring_s {
    /**
     * @brief Buffer holding the bitstring.
     */
    uint8_t const *b;
    /**
     * @brief Number of bits represented by the bitstring.
     */
    size_t bits;
} n20_asn1_bitstring_t;

/**
 * @brief Write a bit string complete with ASN.1 header to the given stream.
 *
 * If @ref bitstring is NULL, nothing is written to the stream.
 * If @ref bitstring->b is NULL an empty bit string is written.
 *
 * @param s The stream that is to be updated.
 * @param bitstring The bit string to encode.
 * @sa n20_asn1_bitstring_s
 * @sa N20_ASN1_TAG_BIT_STRING
 * @sa N20_ASN1_CLASS_UNIVERSAL
 */
extern void n20_asn1_bitstring(n20_asn1_stream_t *s, n20_asn1_bitstring_t *const bitstring);

/**
 * @brief Convenience function to write a context specific implicitly tagged bit string complete
 * with ASN.1 header to the given stream.
 *
 * Behaves similarly to @ref n20_asn1_bitstring, but replaces the universal class and tag
 * with @ref N20_ASN1_CLASS_CONTEXT_SPECIFIC and the passed in tag.
 *
 * @param s The stream that is to be updated.
 * @param tag The tag to use.
 * @param bitstring The bitstring to encode.
 * @sa n20_asn1_bitstring_s
 * @sa N20_ASN1_CLASS_CONTEXT_SPECIFIC
 */
extern void n20_asn1_bitstring_implicitly_tagged(n20_asn1_stream_t *const s,
                                                 uint32_t tag,
                                                 n20_asn1_bitstring_t *const bitstring);

/**
 * @brief Convenience function to write a context specific exlicitly tagged bit string complete
 * with ASN.1 header to the given stream.
 *
 * Behaves similarly to @ref n20_asn1_bitstring, but places an explicit TLV (with @ref
 * N20_ASN1_CLASS_CONTEXT_SPECIFIC and the passed in tag.) before the encoded bit string.
 *
 * @param s The stream that is to be updated.
 * @param tag The tag to use.
 * @param bitstring The bitstring to encode.
 * @sa n20_asn1_bitstring_s
 * @sa N20_ASN1_CLASS_CONTEXT_SPECIFIC
 */
extern void n20_asn1_bitstring_explicitly_tagged(n20_asn1_stream_t *const s,
                                                 uint32_t tag,
                                                 n20_asn1_bitstring_t *const bitstring);

/**
 * @brief Represents a string-like object to be encoded.
 */
typedef struct n20_asn1_string_s {
    /**
     * @brief Represents a string-like object to be encoded.
     */
    uint8_t const *str;
    /**
     * @brief Number of octets in the string-like object.
     */
    size_t length;
} n20_asn1_string_t;

/**
 * @brief Write an octet string complete with ASN.1 header to the given stream.
 *
 * Writes the `string_->length` octets from `string_->str` to the stream.
 *
 * If `string_->str` is NULL an empty octetstring is written.
 *
 * @param s The stream that is to be updated.
 * @param string_ Octet string to encode.
 * @sa n20_asn1_string_t
 * @sa N20_ASN1_TAG_OCTET_STRING
 * @sa N20_ASN1_CLASS_UNIVERSAL
 */
extern void n20_asn1_octetstring(n20_asn1_stream_t *s, n20_asn1_string_t *const string_);

/**
 * @brief Convenience function to write a context specific implicitly tagged octet string complete
 * with ASN.1 header to the given stream.
 *
 * Behaves similarly to @ref n20_asn1_octetstring, but replaces the universal class and tag
 * with @ref N20_ASN1_CLASS_CONTEXT_SPECIFIC and the passed in tag.
 *
 * @param s The stream that is to be updated.
 * @param tag The tag to use.
 * @param string_ Octet string to encode.
 * @sa n20_asn1_string_t
 * @sa N20_ASN1_CLASS_CONTEXT_SPECIFIC
 */
extern void n20_asn1_octetstring_implicitly_tagged(n20_asn1_stream_t *const s,
                                                   uint32_t tag,
                                                   n20_asn1_string_t *const string_);

/**
 * @brief Convenience function to write a context specific explicitly tagged octet string complete
 * with ASN.1 header to the given stream.
 *
 * Behaves similarly to @ref n20_asn1_octetstring, but places an explicit TLV (with @ref
 * N20_ASN1_CLASS_CONTEXT_SPECIFIC and the passed in tag.) before the encoded octet string.
 *
 * @param s The stream that is to be updated.
 * @param tag The tag to use.
 * @param string_ Octet string to encode.
 * @sa n20_asn1_string_t
 * @sa N20_ASN1_CLASS_CONTEXT_SPECIFIC
 */
extern void n20_asn1_octetstring_explicitly_tagged(n20_asn1_stream_t *const s,
                                                   uint32_t tag,
                                                   n20_asn1_string_t *const string_);

/**
 * @brief Write an printable string complete with ASN.1 header to the given stream.
 *
 * This function assumes that `str` is `'\0'` terminated and uses
 * `strlen` to determine the size of the string.
 * It writes the string without the terminating character to the
 * stream. Printable according to ITU X.680 printable strings
 * may contain the following characters: `[A..Z][a..z][0..9][ '()+,-./:=?]`.
 * It is up to the caller to uphold this invariant. This function does
 * not perform any compliance checks.
 *
 * If @ref str is NULL, an empty printable string is written.
 *
 * @param s The stream that is to be updated.
 * @param str Buffer holding the string.
 * @sa N20_ASN1_TAG_PRINTABLE_STRING
 * @sa N20_ASN1_CLASS_UNIVERSAL
 */
extern void n20_asn1_printablestring(n20_asn1_stream_t *s, char const *str);

/**
 * @brief Convenience function to write a context specific implicitly tagged printable string
 * complete with ASN.1 header to the given stream.
 *
 * Behaves similarly to @ref n20_asn1_printablestring, but replaces the universal class and tag
 * with @ref N20_ASN1_CLASS_CONTEXT_SPECIFIC and the passed in tag.
 *
 * @param s The stream that is to be updated.
 * @param tag The tag to use.
 * @param str Buffer holding the string.
 * @sa N20_ASN1_CLASS_CONTEXT_SPECIFIC
 */
extern void n20_asn1_printablestring_implicitly_tagged(n20_asn1_stream_t *const s,
                                                       uint32_t tag,
                                                       char const *str);

/**
 * @brief Convenience function to write a context specific explicitly tagged printable string
 * complete with ASN.1 header to the given stream.
 *
 * Behaves similarly to @ref n20_asn1_printablestring, but places an explicit TLV (with @ref
 * N20_ASN1_CLASS_CONTEXT_SPECIFIC and the passed in tag.) before the encoded printable string.
 *
 * @param s The stream that is to be updated.
 * @param tag The tag to use.
 * @param str Buffer holding the string.
 * @sa N20_ASN1_CLASS_CONTEXT_SPECIFIC
 */
extern void n20_asn1_printablestring_explicitly_tagged(n20_asn1_stream_t *const s,
                                                       uint32_t tag,
                                                       char const *str);

/**
 * @brief Write a generalized time string complete with ASN.1 header to the given stream.
 *
 * This function assumes that `str` is `'\0'` terminated and uses
 * `strlen` to determine the size of the string.
 * It writes the string without the terminating character to the
 * stream.
 * It is up to the caller to format the time string, and no checks are
 * performed on the string.
 *
 * If @ref time_str is `NULL`, this function behaves like @ref n20_asn_null.
 *
 * @param s The stream that is to be updated.
 * @param time_str Buffer holding the string.
 * @sa N20_ASN1_TAG_GENERALIZED_TIME
 * @sa N20_ASN1_CLASS_UNIVERSAL
 */
extern void n20_asn1_generalized_time(n20_asn1_stream_t *s, char const *time_str);

/**
 * @brief Convenience function to write a context specific implicitly tagged generalized time string
 * complete with ASN.1 header to the given stream.
 *
 * Behaves similarly to @ref n20_asn1_generalized_time, but replaces the universal class and tag
 * with @ref N20_ASN1_CLASS_CONTEXT_SPECIFIC and the passed in tag.
 *
 * @param s The stream that is to be updated.
 * @param tag The tag to use.
 * @param str Buffer holding the string.
 * @sa N20_ASN1_CLASS_CONTEXT_SPECIFIC
 */
extern void n20_asn1_generalized_time_implicitly_tagged(n20_asn1_stream_t *const s,
                                                        uint32_t tag,
                                                        char const *time_str);

/**
 * @brief Convenience function to write a context specific explicitly tagged generalized time string
 * complete with ASN.1 header to the given stream.
 *
 * Behaves similarly to @ref n20_asn1_generalized_time, but places an explicit TLV (with @ref
 * N20_ASN1_CLASS_CONTEXT_SPECIFIC and the passed in tag.) before the encoded generalized time
 * string.
 *
 * @param s The stream that is to be updated.
 * @param tag The tag to use.
 * @param str Buffer holding the string.
 * @sa N20_ASN1_CLASS_CONTEXT_SPECIFIC
 */
extern void n20_asn1_generalized_time_explicitly_tagged(n20_asn1_stream_t *const s,
                                                        uint32_t tag,
                                                        char const *time_str);

/**
 * @brief The callback function prototype formating constructed content.
 *
 * This callback function type is used by functions like
 * @ref n20_asn1_header_with_content and @ref n20_asn1_sequence.
 * for client code to implement the formatting of the structured content.
 *
 * @sa n20_asn1_header_with_content
 * @sa n20_asn1_sequence
 */
typedef void(n20_asn1_content_cb_t)(n20_asn1_stream_t *, void *);

/**
 * @brief Format an ASN.1 header while inferring the length field from the content.
 *
 * This function provides full control over the ASN.1 header fields while inferring the length
 * field from the content of the ASN.1 structure. The function stores the current write position on
 * the stack, runs the content call back function to render the content, computes the written
 * content length, and renders the header.
 *
 * @param s The stream that is to be updated.
 * @param class_ One of @ref n20_asn1_classes.
 * @param constructed `true` if the structure is constructed, `false` for primitive.
 * @param tag The tag.
 * @param content_cb The callback function rendering the content. A null function pointer will be
 * treated as a no-op function.
 * @param cb_context This opaque pointer is passed to the content callback as-is.
 * @sa n20_asn1_header
 * @sa n20_asn1_content_cb_t
 */
extern void n20_asn1_header_with_content(n20_asn1_stream_t *s,
                                         n20_asn1_class_t class_,
                                         bool constructed,
                                         uint32_t tag,
                                         n20_asn1_content_cb_t content_cb,
                                         void *cb_context);

/**
 * @brief Callback function and context to encode a sequence.
 */
typedef struct n20_asn1_sequence_s {
    /**
     * @brief The callback function rendering the content. A null function pointer will be
     * treated as a no-op function.
     *
     * @sa n20_asn1_content_cb_t
     */
    n20_asn1_content_cb_t *content_cb;
    /**
     * @brief This opaque pointer is passed to the content callback as-is.
     */
    void *cb_context;
} n20_asn1_sequence_t;

/**
 * @brief Convenience function to write an ASN.1 sequence complete with header to the given stream.
 *
 * This function is equivalent to:
 *
 * @code{.c}
 * n20_asn1_header_with_content(
 *     s,
 *     N20_ASN1_CLASS_UNIVERSAL,
 *     true,
 *     N20_ASN1_TAG_SEQUENCE,
 *     sequence->content_cb,
 *     sequence->cb_context);
 * @endcode
 *
 * @param s The stream that is to be updated.
 * @param sequence The sequence to encode.
 * @sa n20_asn1_header_with_content
 * @sa n20_asn1_sequence_t
 * @sa N20_ASN1_TAG_SEQUENCE
 * @sa N20_ASN1_CLASS_UNIVERSAL
 */
extern void n20_asn1_sequence(n20_asn1_stream_t *s, n20_asn1_sequence_t *const sequence);

/**
 * @brief Convenience function to write a context specific implicitly tagged sequence
 * complete with ASN.1 header to the given stream.
 *
 * Behaves similarly to @ref n20_asn1_sequence, but replaces the universal class and tag
 * with @ref N20_ASN1_CLASS_CONTEXT_SPECIFIC and the passed in tag.
 *
 * @param s The stream that is to be updated.
 * @param tag The tag to use.
 * @param sequence The sequence to encode.
 * @sa n20_asn1_header_with_content
 * @sa n20_asn1_sequence_t
 * @sa N20_ASN1_CLASS_CONTEXT_SPECIFIC
 */
extern void n20_asn1_sequence_implicitly_tagged(n20_asn1_stream_t *const s,
                                                uint32_t tag,
                                                n20_asn1_sequence_t *const sequence);

/**
 * @brief Convenience function to write a context specific implicitly tagged sequence
 * complete with ASN.1 header to the given stream.
 *
 * Behaves similarly to @ref n20_asn1_sequence, but places an explicit TLV (with @ref
 * N20_ASN1_CLASS_CONTEXT_SPECIFIC and the passed in tag.) before the encoded sequence.
 *
 * @param s The stream that is to be updated.
 * @param tag The tag to use.
 * @param sequence The sequence to encode.
 * @sa n20_asn1_header_with_content
 * @sa n20_asn1_sequence_t
 * @sa N20_ASN1_CLASS_CONTEXT_SPECIFIC
 */
extern void n20_asn1_sequence_explicitly_tagged(n20_asn1_stream_t *const s,
                                                uint32_t tag,
                                                n20_asn1_sequence_t *const sequence);

/**
 * @brief Write an ASN.1 (DER) boolean to the given stream.
 *
 * Renders an ASN.1 boolean using DER, i.e., `false` is represented
 * as `0x00` bytes and `true` is represented as `0xff` byte.
 * With header, this amounts to `0x01 0x01 0x00` for false and
 * `0x01 0x01 0xff` for true.
 *
 * @param s The stream that is to be updated.
 * @param v The boolean value that is to be written.
 * @sa N20_ASN1_TAG_BOOLEAN
 * @sa N20_ASN1_CLASS_UNIVERSAL
 */
extern void n20_asn1_boolean(n20_asn1_stream_t *s, bool v);

/**
 * @brief Convenience function to write a context specific implicitly tagged boolean
 * complete with ASN.1 header to the given stream.
 *
 * Behaves similarly to @ref n20_asn1_boolean, but replaces the universal class and tag
 * with @ref N20_ASN1_CLASS_CONTEXT_SPECIFIC and the passed in tag.
 *
 * @param s The stream that is to be updated.
 * @param tag The tag to use.
 * @param v The boolean value that is to be written.
 * @sa N20_ASN1_CLASS_CONTEXT_SPECIFIC
 */
extern void n20_asn1_boolean_implicitly_tagged(n20_asn1_stream_t *const s, uint32_t tag, bool v);

/**
 * @brief Convenience function to write a context specific explicitly tagged boolean
 * complete with ASN.1 header to the given stream.
 *
 * Behaves similarly to @ref n20_asn1_boolean, but places an explicit TLV (with @ref
 * N20_ASN1_CLASS_CONTEXT_SPECIFIC and the passed in tag.) before the encoded boolean.
 *
 * @param s The stream that is to be updated.
 * @param tag The tag to use.
 * @param v The boolean value that is to be written.
 * @sa N20_ASN1_CLASS_CONTEXT_SPECIFIC
 */
extern void n20_asn1_boolean_explicitly_tagged(n20_asn1_stream_t *const s, uint32_t tag, bool v);

#ifdef __cplusplus
}
#endif<|MERGE_RESOLUTION|>--- conflicted
+++ resolved
@@ -217,13 +217,9 @@
 #endif
 
 /**
-<<<<<<< HEAD
- * @brief Represents an ASN.1 class.
-=======
  * @brief Represents the ASN.1 class of an object.
  *
  * This type shall take one of values in @ref n20_asn1_classes.
->>>>>>> ff40a132
  */
 typedef uint8_t n20_asn1_class_t;
 
