--- conflicted
+++ resolved
@@ -297,41 +297,6 @@
 typedef void* n20_crypto_key_t;
 
 /**
-<<<<<<< HEAD
- * @brief A single consecutive immutable buffer slice.
- *
- * A slice refers to a immutable (const) buffer.
- *
- * A slice never owns this buffer, i.e., the user must
- * assure that the buffer outlives this structure as
- * long as this structure references the buffer.
- */
-struct n20_crypto_slice_s {
-    /**
-     * @brief The size of the slice.
-     */
-    size_t size;
-    /**
-     * @brief The buffer.
-     *
-     * This pointer must reference a buffer of sufficient
-     * capacity to accommodate @ref size bytes of data.
-     *
-     * Implementation must ignore this value if @ref size is `0`.
-     *
-     * This field may be NULL only if @ref size is `0`.
-     */
-    uint8_t const* buffer;
-};
-
-/**
- * @brief Alias for @ref n20_crypto_slice_s
- */
-typedef struct n20_crypto_slice_s n20_crypto_slice_t;
-
-/**
-=======
->>>>>>> 06774c02
  * @brief A list of immutable buffer slices.
  *
  * This structure must be initialized such that @ref list points
@@ -358,11 +323,7 @@
      * This structure does not take ownership of the array.
      *
      */
-<<<<<<< HEAD
-    n20_crypto_slice_t* list;
-=======
     n20_slice_t* list;
->>>>>>> 06774c02
 };
 
 /**
