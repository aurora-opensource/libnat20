--- conflicted
+++ resolved
@@ -49,11 +49,7 @@
      *
      * If ueid.buffer is NULL or ueid.size is 0, no UEID is rendered in the extension.
      */
-<<<<<<< HEAD
-    n20_asn1_slice_t ueid;
-=======
     n20_slice_t ueid;
->>>>>>> 06774c02
 };
 
 /**
