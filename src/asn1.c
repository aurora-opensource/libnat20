/*
 * Copyright 2024 Aurora Operations, Inc.
 *
 * Licensed under the Apache License, Version 2.0 (the "License");
 * you may not use this file except in compliance with the License.
 * You may obtain a copy of the License at
 *
 *     http://www.apache.org/licenses/LICENSE-2.0
 *
 * Unless required by applicable law or agreed to in writing, software
 * distributed under the License is distributed on an "AS IS" BASIS,
 * WITHOUT WARRANTIES OR CONDITIONS OF ANY KIND, either express or implied.
 * See the License for the specific language governing permissions and
 * limitations under the License.
 */

#include <endian.h>
#include <nat20/asn1.h>
#include <nat20/oid.h>
#include <string.h>

void n20_asn1_stream_init(n20_asn1_stream_t *s, uint8_t *const buffer, size_t buffer_size) {
    if (s == NULL) return;
    // If the buffer is NULL, the stream is marked bad.
    // This will essentially ignore the buffer size, because
    // begin or any pointer derived from it will never be
    // dereferenced. See n20_asn1_stream_prepend.
    s->bad = buffer == NULL;
    s->begin = buffer;
    s->size = buffer_size;
    s->pos = 0;
    s->overflow = false;
}

bool n20_asn1_stream_is_data_good(n20_asn1_stream_t const *const s) {
    return (s != NULL) && !s->bad;
}

bool n20_asn1_stream_is_data_written_good(n20_asn1_stream_t const *const s) {
    return (s != NULL) && !s->overflow;
}

// This function always returns the correct amount of data
// that was written to the stream even if the stream is bad.
// If the stream was bad it means that the stream ran out
// of buffer. In this case the return value of this function
// can be used to allocate a new buffer and initialize a new
// stream that will fit the data.
size_t n20_asn1_stream_data_written(n20_asn1_stream_t const *const s) {
    return s != NULL ? s->pos : 0;
}

// Returns a pointer to the beginning of the written region of the buffer.
// IMPORTANT it is only safe to dereference the returned pointer if
// n20_asn1_stream_is_data_good returns a non zero value. Also the access must be
// within the range [p, p + n20_asn1_stream_data_written) where p is the
// return value of this function.
uint8_t const *n20_asn1_stream_data(n20_asn1_stream_t const *const s) {
    return (s != NULL) ? (s->begin + (s->size - s->pos)) : NULL;
}

// This function never fails. It might not write to the stream
// because it ran out of buffer, however, the stream position will
// be updated so that the required space can be read from the
// stream state later.
void n20_asn1_stream_prepend(n20_asn1_stream_t *const s,
                             uint8_t const *const src,
                             size_t const src_len) {
    if (s == NULL) return;
    // The write position shall be moved unconditionally,
    // because we use this to calculate the required size later.
    size_t old_pos = s->pos;
    s->pos += src_len;
    s->overflow = s->overflow || s->pos < old_pos;
    // Mark the stream as bad if it was bad or if the next write.
    // will overflow the buffer.
    s->bad = s->overflow || s->bad || s->pos > s->size;
    // If the stream is good we can write at the new position.
    if (!s->bad) {
        memcpy(s->begin + (s->size - s->pos), src, src_len);
    }
}

void n20_asn1_stream_put(n20_asn1_stream_t *const s, uint8_t const c) {
    n20_asn1_stream_prepend(s, &c, /*src_len=*/1);
}

void n20_asn1_base128_int(n20_asn1_stream_t *const s, uint64_t n) {
    // The integer n is written 7 bits at a time starting with the least
    // significant bits (because we are writing in reverse!). This
    // byte has the msb unset, because it terminates the sequence.
    uint8_t t = n & 0x7f;
    do {
        n20_asn1_stream_prepend(s, &t, /*src_len=*/1);
        n >>= 7;
        // All following bytes now have have the msb set indicating that
        // more bytes follow.
        t = 0x80 | (n & 0x7f);
    } while (n);
}

void n20_asn1_header(n20_asn1_stream_t *const s,
                     n20_asn1_class_t const class_,
                     bool const constructed,
                     uint32_t const tag,
                     size_t len) {
    uint8_t header = 0;
    // The header is written backwards, so the first thing written
    // is the length.
    if (len <= 127) {
        // If the length is is less than 128, it is encoded
        // in a single byte with the msb cleared.
        uint8_t l = len;
        n20_asn1_stream_prepend(s, &l, /*src_len=*/1);
    } else {
        // Otherwise, the length is is written in big endian
        // order with the least number of bytes necessary as per DER.
        // But because it is written in reverse, start with the least
        // significant byte.
        uint8_t l = len & 0xff;
        size_t bytes = 0;
        do {
            // Count the bytes written for the the length header.
            ++bytes;
            n20_asn1_stream_prepend(s, &l, /*src_len=*/1);
            len >>= 8;
            l = len & 0xff;
        } while (len);

        // Finally, write the length header.
        // The length header has the msb set and the lower 7 bits hold
        // the number of additional length bytes.
        l = (bytes & 0x7f) | 0x80;
        n20_asn1_stream_prepend(s, &l, /*src_len=*/1);
    }

    // Now for the tag.
    if (tag > 30) {
        // Long tags are written as base 128 integers
        // because one can never have enough different ways to
        // encode an integer... oh well.
        n20_asn1_base128_int(s, tag);
        // The low 5 bits of the header shall be set indicating
        // a long tag.
        header = 0x1f;
    } else {
        // Short tags are encoded into the low 5 bits of the header.
        header = tag & 0x1f;
    }

    // The class is encoded in the two most significant bits of the header.
    header |= class_ << 6;
    // The sixth bit indicates whether or not the content of the
    // structure is constructed.
    if (constructed) {
        header |= 0x20;
    }

    n20_asn1_stream_prepend(s, &header, /*src_len=*/1);
}

void n20_asn1_null(n20_asn1_stream_t *const s) {
    n20_asn1_header(s, N20_ASN1_CLASS_UNIVERSAL, /*constructed=*/false, N20_ASN1_TAG_NULL, 0);
}

void n20_asn1_object_identifier(n20_asn1_stream_t *const s,
                                n20_asn1_object_identifier_t const *const oid) {
<<<<<<< HEAD
    // If oid is a null pointer, write a ASN1 NULL instead of the OID and return.
    if (oid == NULL) {
=======
    // If oid is a null pointer, or
    // if the element count was initialized to an out of bounds
    // value write a ASN1 NULL instead of the OID and return.
    if (oid == NULL || oid->elem_count > N20_ASN1_MAX_OID_ELEMENTS) {
>>>>>>> c43e9b84
        n20_asn1_null(s);
        return;
    }

    size_t e = oid->elem_count;
    size_t content_size = n20_asn1_stream_data_written(s);

    while (e > 2) {
        --e;
        n20_asn1_base128_int(s, oid->elements[e]);
    }

    uint8_t h = 0;
    if (e == 2) {
        h = oid->elements[1];
    }
    if (e > 0) {
        h += oid->elements[0] * 40;
    }
    n20_asn1_stream_prepend(s, &h, /*src_len=*/1);

    content_size = n20_asn1_stream_data_written(s) - content_size;

    n20_asn1_header(s,
                    N20_ASN1_CLASS_UNIVERSAL,
                    /*constructed=*/false,
                    N20_ASN1_TAG_OBJECT_IDENTIFIER,
                    content_size);
}

static void n20_asn1_integer_internal(n20_asn1_stream_t *const s,
                                      uint8_t const *const n,
                                      size_t const len,
                                      bool const little_endian,
                                      bool const two_complement) {
    // n is never NULL because all of the call sites are in this
    // compilation unit and assure that it is never NULL.
    uint8_t const *msb = n;
    uint8_t const *end = n + len;
    ssize_t inc = 1;
    int add_extra = 0;
    uint8_t extra = 0;

    if (little_endian) {
        // If the buffer is in little endian order:
        // - flip the direction
        inc = -1;
        // - point the most significant pointer to the last byte.
        msb = end - 1;
        // - point the end pointer one position before the first byte.
        end = n - 1;
        // Now the rest of the algorithm traverses the buffer in reverse order.
    }

    // DER encoding requires that we strip leading insignificant bytes.
    if (two_complement && (*msb & 0x80)) {
        // Strip leading 0xff bytes if negative.
        while (*msb == 0xff && msb != end) {
            msb += inc;
        }
        // An extra 0xff byte needs to be added if the remaining
        // msb is 0 or no bytes remain (in case of -1).
        add_extra = msb == end || !(*msb & 0x80);
        extra = 0xff;
    } else {
        // Strip leading 0 bytes.
        while (*msb == 0 && msb != end) {
            msb += inc;
        }
        // An extra 0 byte needs to be added if the remaining msb
        // is 1 or no bytes remain (in case of 0).
        add_extra = msb == end || (*msb & 0x80);
    }

    while (msb != end) {
        end -= inc;
        n20_asn1_stream_prepend(s, end, /*src_len=*/1);
    }

    if (add_extra) {
        n20_asn1_stream_prepend(s, &extra, /*src_len=*/1);
    }
}

void n20_asn1_integer(n20_asn1_stream_t *const s,
                      uint8_t const *const n,
                      size_t const len,
                      bool const little_endian,
                      bool const two_complement) {
    // If the integer n is NULL, write an ASN1 NULL and return.
    if (n == NULL) {
        n20_asn1_null(s);
        return;
    }
    size_t content_size = n20_asn1_stream_data_written(s);
    n20_asn1_integer_internal(s, n, len, little_endian, two_complement);
    content_size = n20_asn1_stream_data_written(s) - content_size;
    n20_asn1_header(
        s, N20_ASN1_CLASS_UNIVERSAL, /*constructed=*/false, N20_ASN1_TAG_INTEGER, content_size);
}

void n20_asn1_uint64(n20_asn1_stream_t *const s, uint64_t const n) {
    n20_asn1_integer(
        s, (uint8_t *)&n, sizeof(n), LITTLE_ENDIAN == BYTE_ORDER, false /* two_complement */);
}

void n20_asn1_int64(n20_asn1_stream_t *const s, int64_t const n) {
    n20_asn1_integer(
        s, (uint8_t *)&n, sizeof(n), LITTLE_ENDIAN == BYTE_ORDER, true /* two_complement */);
}

void n20_asn1_bitstring(n20_asn1_stream_t *const s, uint8_t const *const b, size_t bits) {
    // If the bitstring is NULL, write empty bitstring;
    if (b == NULL) {
        bits = 0;
    }

    size_t bytes = (bits + 7) >> 3;
    uint8_t unused = (8 - (bits & 7)) & 7;

    size_t content_size = n20_asn1_stream_data_written(s);

    if (bytes) {
        --bytes;
        uint8_t c = b[bytes] & ~((1 << unused) - 1);
        n20_asn1_stream_prepend(s, &c, /*src_len=*/1);
        while (bytes) {
            --bytes;
            n20_asn1_stream_prepend(s, &b[bytes], /*src_len=*/1);
        }
    }

    n20_asn1_stream_prepend(s, &unused, /*src_len=*/1);

    content_size = n20_asn1_stream_data_written(s) - content_size;

    n20_asn1_header(
        s, N20_ASN1_CLASS_UNIVERSAL, /*constructed=*/false, N20_ASN1_TAG_BIT_STRING, content_size);
}

static void n20_asn1_stringish(n20_asn1_stream_t *const s,
                               uint32_t tag,
                               uint8_t const *const str,
                               size_t len) {
    // If str is null force len to be zero. And write an empty string.
    if (str == NULL) {
        len = 0;
    }
    size_t content_size = n20_asn1_stream_data_written(s);
    n20_asn1_stream_prepend(s, str, len);
    content_size = n20_asn1_stream_data_written(s) - content_size;
    n20_asn1_header(s, N20_ASN1_CLASS_UNIVERSAL, /*constructed=*/false, tag, content_size);
}

void n20_asn1_octetstring(n20_asn1_stream_t *const s, uint8_t const *const str, size_t const len) {
    n20_asn1_stringish(s, N20_ASN1_TAG_OCTET_STRING, str, len);
}

void n20_asn1_printablestring(n20_asn1_stream_t *const s, char const *const str) {
    n20_asn1_stringish(
        s, N20_ASN1_TAG_PRINTABLE_STRING, (uint8_t const *const)str, str == NULL ? 0 : strlen(str));
}

void n20_asn1_generalized_time(n20_asn1_stream_t *const s, char const *const time_str) {
    if (time_str == NULL) {
        n20_asn1_null(s);
        return;
    }
    n20_asn1_stringish(
        s, N20_ASN1_TAG_GENERALIZED_TIME, (uint8_t const *)time_str, strlen(time_str));
}

void n20_asn1_header_with_content(n20_asn1_stream_t *const s,
                                  n20_asn1_class_t const class_,
                                  bool const constructed,
                                  uint32_t const tag,
                                  n20_asn1_content_cb_t content_cb,
                                  void *cb_context) {
    size_t content_size = n20_asn1_stream_data_written(s);
    if (content_cb != NULL) {
        content_cb(s, cb_context);
    }
    content_size = n20_asn1_stream_data_written(s) - content_size;
    n20_asn1_header(s, class_, constructed, tag, content_size);
}

void n20_asn1_sequence(n20_asn1_stream_t *const s,
                       n20_asn1_content_cb_t content_cb,
                       void *cb_context) {
    n20_asn1_header_with_content(s,
                                 N20_ASN1_CLASS_UNIVERSAL,
                                 /*constructed=*/true,
                                 N20_ASN1_TAG_SEQUENCE,
                                 content_cb,
                                 cb_context);
}

void n20_asn1_boolean(n20_asn1_stream_t *const s, bool const v) {
    uint8_t buffer[3] = {0x01, 0x01, v ? 0xff : 0x00};
    n20_asn1_stream_prepend(s, &buffer[0], /*src_len=*/3);
}<|MERGE_RESOLUTION|>--- conflicted
+++ resolved
@@ -165,15 +165,10 @@
 
 void n20_asn1_object_identifier(n20_asn1_stream_t *const s,
                                 n20_asn1_object_identifier_t const *const oid) {
-<<<<<<< HEAD
-    // If oid is a null pointer, write a ASN1 NULL instead of the OID and return.
-    if (oid == NULL) {
-=======
     // If oid is a null pointer, or
     // if the element count was initialized to an out of bounds
     // value write a ASN1 NULL instead of the OID and return.
     if (oid == NULL || oid->elem_count > N20_ASN1_MAX_OID_ELEMENTS) {
->>>>>>> c43e9b84
         n20_asn1_null(s);
         return;
     }
