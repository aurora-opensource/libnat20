--- conflicted
+++ resolved
@@ -72,11 +72,8 @@
     # Add test source files here.
     src/core/test/test.cpp
     src/core/test/asn1.cpp
-<<<<<<< HEAD
+    src/core/test/stream.cpp
     src/core/test/x509.cpp
-=======
-    src/core/test/stream.cpp
->>>>>>> 327dfbb3
     src/core/test/x509_ext_open_dice_input.cpp
     src/core/test/x509_ext_tcg_dice_tcb_freshness.cpp
     src/core/test/x509_ext_tcg_dice_tcb_info.cpp
