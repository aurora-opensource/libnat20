--- conflicted
+++ resolved
@@ -54,13 +54,10 @@
     include/nat20/asn1.h
     include/nat20/crypto.h
     include/nat20/oid.h
-<<<<<<< HEAD
     include/nat20/x509_ext_open_dice_input.h
-=======
     include/nat20/x509_ext_tcg_dice_tcb_freshness.h
     include/nat20/x509_ext_tcg_dice_tcb_info.h
     include/nat20/x509_ext_tcg_dice_ueid.h
->>>>>>> 2882097c
     include/nat20/x509.h
 )
 
@@ -68,13 +65,10 @@
     # Add test source files here.
     src/core/test/test.cpp
     src/core/test/asn1.cpp
-<<<<<<< HEAD
     src/core/test/x509_ext_open_dice_input.cpp
-=======
     src/core/test/x509_ext_tcg_dice_tcb_freshness.cpp
     src/core/test/x509_ext_tcg_dice_tcb_info.cpp
     src/core/test/x509_ext_tcg_dice_ueid.cpp
->>>>>>> 2882097c
 )
 
 set(LIBNAT20_DOC_PAGES
