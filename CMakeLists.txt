--- conflicted
+++ resolved
@@ -39,16 +39,10 @@
 
 set(LIBNAT20_SOURCES
     # Add the core library source files here.
-<<<<<<< HEAD
-    src/asn1.c
-    src/oid.c
-    src/x509_ext_open_dice_input.c
-    src/x509.c
-=======
     src/core/asn1.c
     src/core/oid.c
     src/core/x509.c
->>>>>>> cf855744
+    src/core/x509_ext_open_dice_input.c
 )
 
 set(LIBNAT20_PUB_HEADERS
@@ -63,14 +57,9 @@
 
 set(LIBNAT20_TEST_SOURCES
     # Add test source files here.
-<<<<<<< HEAD
-    test/test.cpp
-    test/asn1.cpp
-    test/x509_ext_open_dice_input.cpp
-=======
     src/core/test/test.cpp
     src/core/test/asn1.cpp
->>>>>>> cf855744
+    src/core/test/x509_ext_open_dice_input.cpp
 )
 
 set(LIBNAT20_DOC_PAGES
